--- conflicted
+++ resolved
@@ -3,24 +3,16 @@
 #ifndef DUNE_GEOMETRY_REFERENCEELEMENTS_HH
 #define DUNE_GEOMETRY_REFERENCEELEMENTS_HH
 
-#include <algorithm>
-#include <limits>
-
-#include <dune/common/container/array.hh>
 #include <dune/common/forloop.hh>
 #include <dune/common/nullptr.hh>
 #include <dune/common/typetraits.hh>
 
-#include <dune/geometry/mapping/affinemapping.hh>
 #include <dune/geometry/genericgeometry/subtopologies.hh>
 #include <dune/geometry/genericgeometry/referencedomain.hh>
-<<<<<<< HEAD
 #include <dune/geometry/genericgeometry/hybridmapping.hh>
 #include <dune/geometry/genericgeometry/mappingprovider.hh>
 
 #include "genericreferenceelements.hh"
-=======
->>>>>>> 80908614
 
 namespace Dune
 {
@@ -31,203 +23,8 @@
   template< class ctype, int dim >
   class ReferenceElementContainer;
 
-  template< class ctype, int dim >
-  class ReferenceElements;
-
-
-
-<<<<<<< HEAD
-=======
-  // ReferenceElement for ctype = void
-  // ---------------------------------
-
-  template< int dim >
-  class ReferenceElement< void, dim >
-  {
-    typedef ReferenceElement< void, dim > This;
-
-    friend class ReferenceElementContainer< void, dim >;
-
-    struct SubEntityInfo;
-
-    // make copy constructor private
-    ReferenceElement ( const This & );
-
-  protected:
-    ReferenceElement () {}
-    ~ReferenceElement () {}
-
-  public:
-    /** \brief number of subentities of codimension c
-     *
-     *  \param[in]  c  codimension whose size is desired
-     */
-    int size ( int c ) const
-    {
-      assert( (c >= 0) && (c <= dim) );
-      return info_[ c ].size();
-    }
-
-    /** \brief number of subentities of codimension cc of subentity (i,c)
-     *
-     *  Denote by E the i-th subentity of codimension c of the current
-     *  reference element. This method returns the number of subentities
-     *  of codimension cc of the current reference element, that are also
-     *  a subentity of E.
-     *
-     *  \param[in]  i   number of subentity E (0 <= i < size( c ))
-     *  \param[in]  c   codimension of subentity E
-     *  \param[in]  cc  codimension whose size is desired (c <= cc <= dim)
-     */
-    int size ( int i, int c, int cc ) const
-    {
-      assert( (i >= 0) && (i < size( c )) );
-      return info_[ c ][ i ].size( cc );
-    }
-
-    /** \brief obtain number of ii-th subentity with codim cc of (i,c)
-     *
-     *  Denote by E the i-th subentity of codimension c of the current
-     *  reference element. And denote by S the ii-th subentity of codimension
-     *  (cc-c) of E. Then, S is a also a subentity of codimension c of the current
-     *  reference element. This method returns the number of S with respect
-     *  to the current reference element.
-     *
-     *  \param[in]  i   number of subentity E (0 <= i < size( c ))
-     *  \param[in]  c   codimension of subentity E
-     *  \param[in]  ii  number of subentity S (with respect to E)
-     *  \param[in]  cc  codimension of subentity S (c <= cc <= dim)
-     */
-    int subEntity ( int i, int c, int ii, int cc ) const
-    {
-      assert( (i >= 0) && (i < size( c )) );
-      return info_[ c ][ i ].number( ii, cc );
-    }
-
-    /** \brief obtain the type of subentity (i,c)
-     *
-     *  Denote by E the i-th subentity of codimension c of the current
-     *  reference element. This method returns the GeometryType of E.
-     *
-     *  \param[in]  i      number of subentity E (0 <= i < size( c ))
-     *  \param[in]  c      codimension of subentity E
-     */
-    const GeometryType &type ( int i, int c ) const
-    {
-      assert( (i >= 0) && (i < size( c )) );
-      return info_[ c ][ i ].type();
-    }
-
-    /** \brief obtain the type of this reference element */
-    const GeometryType &type () const { return type( 0, 0 ); }
-
-    /** \brief initialize the reference element
-     *
-     *  \param[in]  topologyId  topology id for the desired reference element
-     */
-    void initializeTopology ( unsigned int topologyId )
-    {
-      assert( topologyId < GenericGeometry::numTopologies( dim ) );
-
-      // set up subentities
-      for( int codim = 0; codim <= dim; ++codim )
-      {
-        const unsigned int size = GenericGeometry::size( topologyId, dim, codim );
-        info_[ codim ].resize( size );
-        for( unsigned int i = 0; i < size; ++i )
-          info_[ codim ][ i ].initialize( topologyId, codim, i );
-      }
-    }
-
-  private:
-    std::vector< SubEntityInfo > info_[ dim+1 ];
-  };
-
-
-
-  // ReferenceElement::SubEntityInfo
-  // -------------------------------
-
-  /** \brief topological information about the subentities of a reference element */
-  template< int dim >
-  struct ReferenceElement< void, dim >::SubEntityInfo
-  {
-    SubEntityInfo ()
-      : numbering_( nullptr )
-    {
-      std::fill( offset_.begin(), offset_.end(), 0 );
-    }
-
-    SubEntityInfo ( const SubEntityInfo &other )
-      : offset_( other.offset_ ),
-        type_( other.type_ )
-    {
-      numbering_ = allocate();
-      std::copy( other.numbering_, other.numbering_ + capacity(), numbering_ );
-    }
-
-    ~SubEntityInfo () { deallocate( numbering_ ); }
-
-    const SubEntityInfo &operator= ( const SubEntityInfo &other )
-    {
-      type_ = other.type_;
-      offset_ = other.offset_;
-
-      deallocate( numbering_ );
-      numbering_ = allocate();
-      std::copy( other.numbering_, other.numbering_ + capacity(), numbering_ );
-
-      return *this;
-    }
-
-    int size ( int cc ) const
-    {
-      assert( (cc >= codim()) && (cc <= dim) );
-      return (offset_[ cc+1 ] - offset_[ cc ]);
-    }
-
-    int number ( int ii, int cc ) const
-    {
-      assert( (ii >= 0) && (ii < size( cc )) );
-      return numbering_[ offset_[ cc ] + ii ];
-    }
-
-    const GeometryType &type () const { return type_; }
-
-    void initialize ( unsigned int topologyId, int codim, unsigned int i )
-    {
-      const unsigned int subId = GenericGeometry::subTopologyId( topologyId, dim, codim, i );
-      type_ = GeometryType( subId, dim-codim );
-
-      // compute offsets
-      for( int cc = 0; cc <= codim; ++cc )
-        offset_[ cc ] = 0;
-      for( int cc = codim; cc <= dim; ++cc )
-        offset_[ cc+1 ] = offset_[ cc ] + GenericGeometry::size( subId, dim-codim, cc-codim );
-
-      // compute subnumbering
-      deallocate( numbering_ );
-      numbering_ = allocate();
-      for( int cc = codim; cc <= dim; ++cc )
-        GenericGeometry::subTopologyNumbering( topologyId, dim, codim, i, cc-codim, numbering_+offset_[ cc ], numbering_+offset_[ cc+1 ] );
-    }
-
-  protected:
-    int codim () const { return dim - type().dim(); }
-
-    unsigned int *allocate () { return (capacity() != 0 ? new unsigned int[ capacity() ] : nullptr); }
-    void deallocate ( unsigned int *ptr ) { delete[] ptr; }
-    unsigned int capacity () const { return offset_[ dim+1 ]; }
-
-  private:
-    unsigned int *numbering_;
-    array< unsigned int, dim+2 > offset_;
-    GeometryType type_;
-  };
-
-
-
->>>>>>> 80908614
+
+
   // ReferenceElement
   // -----------------------
 
@@ -259,7 +56,6 @@
 
     ReferenceElement () {}
 
-<<<<<<< HEAD
     ~ReferenceElement ()
     {
       ForLoop< Destroy, 0, dim >::apply( mappings_ );
@@ -295,9 +91,6 @@
       };
 
     };
-=======
-    template< int codim > struct CreateMappings;
->>>>>>> 80908614
 
   public:
     /** \brief Collection of types depending on the codimension */
@@ -305,7 +98,7 @@
     struct Codim
     {
       //! type of mapping embedding a subentity into the reference element
-      typedef AffineMapping< ctype, dim-codim, dim > Mapping;
+      typedef GenericGeometry::HybridMapping< dim-codim, GeometryTraits > Mapping;
     };
 
   private:
@@ -398,12 +191,7 @@
      */
     bool checkInside ( const FieldVector< ctype, dim > &local ) const
     {
-<<<<<<< HEAD
       return checkInside< 0 >( local, 0 );
-=======
-      const ctype tolerance = ctype( 64 ) * std::numeric_limits< ctype >::epsilon();
-      return GenericGeometry::template checkInside< ctype, dim >( type().id(), dim, local, tolerance );
->>>>>>> 80908614
     }
 
     /** \brief check if a local coordinate is in the reference element of
@@ -423,12 +211,7 @@
     template< int codim >
     bool checkInside ( const FieldVector< ctype, dim-codim > &local, int i ) const
     {
-<<<<<<< HEAD
       return mapping< codim >( i ).checkInside( local );
-=======
-      const ctype tolerance = ctype( 64 ) * std::numeric_limits< ctype >::epsilon();
-      return GenericGeometry::template checkInside< ctype, dim >( type( i, codim ).id(), dim-codim, local, tolerance );
->>>>>>> 80908614
     }
 
     /** \brief map a local coordinate on subentity (i,codim) into the reference
@@ -532,32 +315,28 @@
       return volume_;
     }
 
-    /** \brief obtain the integration outer normal of the reference element
-     *
-     *  The integration outer normal is the outer normal whose length coincides
-     *  with the face's integration element.
+    /** \brief obtain the volume outer normal of the reference element
+     *
+     *  The volume outer normal is the outer normal whose length coincides
+     *  with the face's volume.
      *
      *  \param[in]  face  index of the face, whose normal is desired
      */
-    const FieldVector< ctype, dim > &integrationOuterNormal ( int face ) const
-    {
-      assert( (face >= 0) && (face < int( integrationNormals_.size() )) );
-      return integrationNormals_[ face ];
-    }
-
     const FieldVector< ctype, dim > &volumeOuterNormal ( int face ) const
-    DUNE_DEPRECATED_MSG( "Method volumeOuterNormal has been renamed to integrationOuterNormal." )
-    {
-      return integrationOuterNormal( face );
+    {
+      assert( (face >= 0) && (face < int( volumeNormals_.size())) );
+      return volumeNormals_[ face ];
     }
 
     /** \brief initialize the reference element
      *
-     *  \param[in]  topologyId  topology id for the desired reference element
-     */
-    void initializeTopology ( unsigned int topologyId )
-    {
-<<<<<<< HEAD
+     *  \tparam  Topology  topology of the desired reference element
+     *
+     *  \note The dimension of the topology must match dim.
+     */
+    template< class Topology >
+    void initializeTopology ()
+    {
       dune_static_assert( (Topology::dimension == dim),
                           "Cannot initialize reference element for different dimension." );
       typedef Initialize< Topology > Init;
@@ -567,19 +346,10 @@
       integral_constant< int, 0 > codim0Variable;
       mappings_[ codim0Variable ].resize( 1 );
       mappings_[ codim0Variable ][ 0 ]  = new VirtualMapping( codim0Variable );
-=======
-      Base::initializeTopology( topologyId );
-
-      // compute corners
-      const unsigned int numVertices = Base::size( dim );
-      baryCenters_[ dim ].resize( numVertices );
-      GenericGeometry::referenceCorners( topologyId, dim, &(baryCenters_[ dim ][ 0 ]) );
->>>>>>> 80908614
 
       Dune::ForLoop< Init::template Codim, 0, dim >::apply( info_, mappings_ );
 
       // compute reference element volume
-<<<<<<< HEAD
       typedef GenericGeometry::ReferenceDomain< Topology > ReferenceDomain;
       volume_ = ReferenceDomain::template volume< ctype >();
 
@@ -597,48 +367,50 @@
   template< class ctype, int dim >
   class ReferenceElement< ctype, dim >::SubEntityInfo
   {
-    template< class Topology, int codim > struct Initialize
-    {
-      template< int subcodim > struct SubCodim;
-    };
-
-    std::vector< int > numbering_[ dim+1 ];
+    unsigned int *numbering_;
+    unsigned int offset_[ dim+2 ];
     FieldVector< ctype, dim > baryCenter_;
     GeometryType type_;
 
   public:
+    SubEntityInfo () : numbering_( nullptr )
+    {
+      std::fill( offset_, offset_ + (dim+2), 0 );
+    }
+
+    SubEntityInfo ( const SubEntityInfo &other )
+      : type_( other.type_ )
+    {
+      std::copy( other.offset_, other.offset_ + (dim+2), offset_ );
+      numbering_ = allocate();
+      std::copy( other.numbering_, other.numbering_ + capacity(), numbering_ );
+    }
+
+    ~SubEntityInfo () { deallocate( numbering_ ); }
+
+    const SubEntityInfo &operator= ( const SubEntityInfo &other )
+    {
+      type_ = other.type_;
+      std::copy( other.offset_, other.offset_ + (dim+2), offset_ );
+
+      deallocate( numbering_ );
+      numbering_ = allocate();
+      std::copy( other.numbering_, other.numbering_ + capacity(), numbering_ );
+
+      return *this;
+    }
+
     int size ( int cc ) const
     {
-      assert( cc <= dim );
-      return numbering_[ cc ].size();
+      assert( (cc >= codim()) && (cc <= dim) );
+      return (offset_[ cc+1 ] - offset_[ cc ]);
     }
 
     int number ( int ii, int cc ) const
     {
-      assert( cc <= dim );
-      return numbering_[ cc ][ ii ];
-    }
-=======
-      volume_ = GenericGeometry::template referenceVolume< ctype >( topologyId, dim );
-
-      // compute integration outer normals
-      if( dim > 0 )
-      {
-        integrationNormals_.resize( Base::size( 1 ) );
-        GenericGeometry::referenceIntegrationOuterNormals( topologyId, dim, &(integrationNormals_[ 0 ]) );
-      }
-
-      // set up mappings
-      Dune::ForLoop< CreateMappings, 0, dim >::apply( *this, mappings_ );
-    }
-
-  private:
-    /** \brief Stores all subentities of a given codimension */
-    template< int codim >
-    struct MappingArray
-      : public std::vector< typename Codim< codim >::Mapping >
-    {};
->>>>>>> 80908614
+      assert( (ii >= 0) && (ii < size( cc )) );
+      return numbering_[ offset_[ cc ] + ii ];
+    }
 
     const FieldVector< ctype, dim > &position () const
     {
@@ -650,20 +422,35 @@
       return type_;
     }
 
-<<<<<<< HEAD
     /** \brief Initialize the members of the class */
     template <class Topology>
     void initialize ( int codim, unsigned int i )
     {
+      // Determine the geometry type
+      const unsigned int subId = GenericGeometry::subTopologyId( Topology::id, dim, codim, i );
+      type_ = GeometryType( subId, dim-codim );
+
+      // Determine the subentity numbering
+      // compute offsets
+      for( int cc = 0; cc <= codim; ++cc )
+        offset_[ cc ] = 0;
+      for( int cc = codim; cc <= dim; ++cc )
+        offset_[ cc+1 ] = offset_[ cc ] + GenericGeometry::size( subId, dim-codim, cc-codim );
+
+      // compute subnumbering
+      deallocate( numbering_ );
+      numbering_ = allocate();
+      for( int cc = codim; cc <= dim; ++cc )
+      {
+        for( unsigned int ii = 0; ii < offset_[ cc+1 ] - offset_[ cc ]; ++ii )
+          numbering_[ offset_[ cc ] + ii ] = GenericGeometry::subTopologyNumber( Topology::id, dim, codim, i, cc-codim, ii );
+      }
+
       // Compute the element barycenter
       typedef GenericGeometry::ReferenceDomain< Topology > RefDomain;
-=======
-    std::vector< FieldVector< ctype, dim > > baryCenters_[ dim+1 ];
-    std::vector< FieldVector< ctype, dim > > integrationNormals_;
->>>>>>> 80908614
 
       baryCenter_ = ctype( 0 );
-      static const unsigned int numCorners = size( dim );
+      const unsigned int numCorners = size( dim );
       for( unsigned int j = 0; j < numCorners; ++j )
       {
         FieldVector< ctype, dim > corner;
@@ -671,68 +458,53 @@
         baryCenter_ += corner;
       }
       baryCenter_ *= ctype( 1 ) / ctype( numCorners );
-
-      // Determine the geometry type
-      const unsigned int subId = GenericGeometry::subTopologyId( Topology::id, dim, codim, i );
-      type_ = GeometryType( subId, dim-codim );
-
-      // Determine the subentity numbering
-      for( int subcodim = 0; subcodim <= dim-codim; ++subcodim )
-      {
-        const unsigned int size = GenericGeometry::size( subId, dim-codim, subcodim );
-
-        numbering_[ codim+subcodim ].resize( size );
-        for( unsigned int j = 0; j < size; ++j )
-          numbering_[ codim+subcodim ][ j ] = GenericGeometry::subTopologyNumber( Topology::id, dim, codim, i, subcodim, j );
-      }
-    }
-
+    }
+
+  protected:
+    int codim () const { return dim - type().dim(); }
+
+    unsigned int *allocate () { return (capacity() != 0 ? new unsigned int[ capacity() ] : nullptr); }
+    void deallocate ( unsigned int *ptr ) { delete[] ptr; }
+    unsigned int capacity () const { return offset_[ dim+1 ]; }
   };
 
-<<<<<<< HEAD
-=======
-  // ReferenceElement::CreateMappings
-  // --------------------------------
->>>>>>> 80908614
-
-  template< class ctype, int dim >
-  template< int codim >
-  struct ReferenceElement< ctype, dim >::CreateMappings
+
+  template< class ctype, int dim >
+  template< class Topology >
+  class ReferenceElement< ctype, dim >::CornerStorage
   {
-    template< int cc >
-    static const ReferenceElement< ctype, dim-cc > &
-    subRefElement( const ReferenceElement< ctype, dim > &refElement, int i, integral_constant< int, cc > )
-    {
-      return ReferenceElements< ctype, dim-cc >::general( refElement.type( i, cc ) );
-    }
-
-    static const ReferenceElement< ctype, dim > &
-    subRefElement( const ReferenceElement< ctype, dim > &refElement, int i, integral_constant< int, 0 > )
-    {
-      return refElement;
-    }
-
-<<<<<<< HEAD
+    typedef GenericGeometry::ReferenceDomain< Topology > RefDomain;
+
+  public:
+    static const unsigned int size = Topology::numCorners;
+
+    template< class SubTopology >
+    struct SubStorage
+    {
+      typedef CornerStorage< SubTopology > type;
+    };
+
+    explicit CornerStorage ( const integral_constant< int, 0 > & )
+    {
+      for( unsigned int i = 0; i < size; ++i )
+        RefDomain::corner( i, coords_[ i ] );
+    }
+
+    template< class Mapping, unsigned int codim >
+    explicit
+    CornerStorage ( const GenericGeometry::SubMappingCoords< Mapping, codim > &coords )
+    {
+      for( unsigned int i = 0; i < size; ++i )
+        coords_[ i ] = coords[ i ];
+    }
+
+    const FieldVector< ctype, dim > &operator[] ( unsigned int i ) const
+    {
+      return coords_[ i ];
+    }
+
   private:
     FieldVector< ctype, dim > coords_[ size ];
-  };
-
-
-  template< class ctype, int dim >
-  template< class Topology, int codim >
-  template< int subcodim >
-  struct ReferenceElement< ctype, dim >::SubEntityInfo::Initialize< Topology, codim >::SubCodim
-  {
-    typedef GenericGeometry::SubTopologySize< Topology, codim, subcodim > SubSize;
-    typedef GenericGeometry::GenericSubTopologyNumbering< Topology, codim, subcodim > SubNumbering;
-
-    static void apply ( unsigned int i, std::vector< int > (&numbering)[ dim+1 ] )
-    {
-      const unsigned int size = SubSize::size( i );
-      numbering[ codim+subcodim ].resize( size );
-      for( unsigned int j = 0; j < size; ++j )
-        numbering[ codim+subcodim ][ j ] = SubNumbering::number( i, j );
-    }
   };
 
 
@@ -792,21 +564,6 @@
           char* storage = (char*)mappings[ codimVariable ][ i ];
           delete[](storage);
         }
-=======
-    static void apply ( const ReferenceElement< ctype, dim > &refElement, MappingsTable &mappings )
-    {
-      const int size = refElement.size( codim );
-      std::vector< FieldVector< ctype, dim > > origins( size );
-      std::vector< FieldMatrix< ctype, dim - codim, dim > > jacobianTransposeds( size );
-      GenericGeometry::referenceEmbeddings( refElement.type().id(), dim, codim, &(origins[ 0 ]), &(jacobianTransposeds[ 0 ]) );
-
-      integral_constant< int, codim > codimVariable;
-      mappings[ codimVariable ].reserve( size );
-      for( int i = 0; i < size; ++i )
-      {
-        typename Codim< codim >::Mapping mapping( subRefElement( refElement, i, codimVariable ), origins[ i ], jacobianTransposeds[ i ] );
-        mappings[ codimVariable ].push_back( mapping );
->>>>>>> 80908614
       }
     }
   };
@@ -827,8 +584,7 @@
 
     ReferenceElementContainer ()
     {
-      for( unsigned int topologyId = 0; topologyId < numTopologies; ++topologyId )
-        values_[ topologyId ].initializeTopology( topologyId );
+      ForLoop< Builder, 0, numTopologies-1 >::apply( values_ );
     }
 
     const value_type &operator() ( const GeometryType &type ) const
@@ -861,6 +617,16 @@
     const_iterator end () const { return values_ + numTopologies; }
 
   private:
+    template< int topologyId >
+    struct Builder
+    {
+      static void apply ( value_type (&values)[ numTopologies ] )
+      {
+        typedef typename GenericGeometry::Topology< topologyId, dim >::type Topology;
+        values[ topologyId ].template initializeTopology< Topology >();
+      }
+    };
+
     value_type values_[ numTopologies ];
   };
 
