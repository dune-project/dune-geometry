--- conflicted
+++ resolved
@@ -295,15 +295,10 @@
 
     /** \brief Compute the topology id of a given subentity
      *
-<<<<<<< HEAD
+     * \param topologyId Topology id of entity
+     * \param dim Dimension of entity
      * \param codim Codimension of the subentity that we are interested in
      * \param i Number of the subentity that we are interested in
-=======
-     *  \param topologyId  topology id of the entity
-     *  \param dim         dimension of the entity
-     *  \param codim       codimension of the subentity that we are interested in
-     *  \param i           number of the subentity that we are interested in
->>>>>>> cbaf1a81
      */
     inline unsigned int subTopologyId ( unsigned int topologyId, int dim, int codim, unsigned int i )
     {
