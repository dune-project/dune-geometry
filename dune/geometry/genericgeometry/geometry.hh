// -*- tab-width: 4; indent-tabs-mode: nil; c-basic-offset: 2 -*-
// vi: set et ts=4 sw=2 sts=2:

#ifndef DUNE_GENERICGEOMETRY_GEOMETRY_HH
#define DUNE_GENERICGEOMETRY_GEOMETRY_HH

#include <dune/common/typetraits.hh>
#include <dune/common/nullptr.hh>

#include <dune/geometry/genericgeometry/mappingprovider.hh>
#include <dune/geometry/genericgeometry/geometrytraits.hh>

namespace Dune
{

  namespace GenericGeometry
  {

    /** \addtogroup GenericGeometry
     *
     *  \section General
     *
     *  Based on a recursive definition of the reference elements, a generic
     *  implementation of Dune::Geometry is provided. The class used for the
     *  implementation of the Dune::Geometry engine is
     *  GenericGeometry::BasicGeometry.
     *
     *  The BasicGeometry class takes a template argument Traits specifying
     *  details of the reference mapping implementation and some performance
     *  settings. A default implementation for this class is
     *  GenericGeometry::DefaultGeometryTraits. The traits class must contain
     *  the same types as this default implementation.
     *
     *  To conform with the Dune::Geometry engine, two further classes are
     *  provided: GenericGeometry::Geometry and GenericGeometry::LocalGeometry.
     *  To use these classes instead of GenericGeometry::BasicGeometry, the
     *  traits classes
     *  \code
     *  template< class Grid> GenericGeometry::GlobalGeometryTraits<Grid>
     *  template< class Grid> GenericGeometry::LocalGeometryTraits<Grid>
     *  \endcode
     *  have to be specialized. These classes are simply passed as Traits
     *  argument to GenericGeometry::BasicGeometry.
     *
     *  The reference mapping for a given topology type is given by
     *  Mapping<Topology>::type in the traits class. Here, Topology is one of
     *  the generic topology classes GenericGeometry::Point,
     *  GenericGeometry::Prism, GenericGeometry::Pyramid.
     *  An interface for the mapping is provided by GenericGeometry::Mapping.
     *  The implementation of this interface must have constructors taking a
     *  single argument. The constructor of GenericGeometry::BasicGeometry
     *  looks as follows:
     *  \code
     *  template< class CoordVector >
     *  BasicGeometry ( const GeometryType &type, const CoordVector &coords );
     *  \endcode
     *  Its first argument, <em>type</em>, specifies the type of the reference
     *  element (as a Dune::GeometryType). The second argument, <em>coords</em>
     *  is passed directly to the constructor of the mapping implementation.
     *  The most prominent implementation of GenericGeometry::Mapping is
     *  GenericGeometry::CornerMapping. It provides a polynomial interpolation
     *  of the entity's corners with minimal degree. In this case,
     *  <em>coords</em> represents the entity's corners.
     *
     *  \section Simple Usage
     *  To add first order Lagrange type geometries to a grid implementation
     *  the following steps suffice:
     *  - Overload the traits classes
     *    \code
            template<>
            struct GenericGeometry::GlobalGeometryTraits< MyGrid >
            : public GenericGeometry::DefaultGeometryTraits
                     <MyGrid::ctype,MyGrid::dimension,MyGrid::dimworld>
            {};
            template<>
            struct GenericGeometry::LocalGeometryTraits< MyGrid >
            : public GenericGeometry::DefaultGeometryTraits
                     <MyGrid::ctype,MyGrid::dimension,MyGrid::dimworld>
            {};
     *    \endcode
     *    Note that these classes are default implementations which should cover
     *    all cases but are in a specific situation far from the optimal choice.
     *    For example, an increase
     *    in efficiency can be achieved for grids with a fixed element type
     *    (set hybrid to false and set the topologyId variable)
     *    or for grids with only affine transformations - which in the case of
     *    the local geometries is often true - the last template
     *    argument (default false) can be used to switch to mappings which are
     *    assumed to always be affine (no checking done).
     *  - Add to the GridFamily::Traits::Codim<codim> structure:
     *    \code
            typedef Dune :: Geometry
              < dimension-codim, dimensionworld, const MyGrid,
                Dune :: GenericGeometry :: Geometry > Geometry;
            typedef Dune :: Geometry
              < dimension-codim, dimension, const MyGrid,
                Dune :: GenericGeometry :: LocalGeometry > LocalGeometry;
     *    \endcode
     *  - Both geometries can be build by calling the constructor taking
     *    a DUNE grid type and an instance of an arbitrary class with a method
            \code
              const FieldVector<  ctype, dimensionworld >& operator[](unsigned int i);
            \endcode
     *    The references returned must remain valid during the whole life span
     *    of the geometry.
     *  - In MyGrid::Entity<0> the following methods can then be easily implemented:
     *    - geometry(): this requires the knowledge of the dune geometry type of the entity
     *      and the coordinates of the corner points.
     *    - geometryInFather(): The corner points for each child in the
     *      reference element of the father can be used to construct the local geometry -
     *      note that this geometry is mostly affine and these geometries can be
     *      precomputed and stored.
     *    .
     *  - For the Dune::Intersection class the geometries the following implementations for the geometries can be used:
     *    - intersectionGlobal(): can be implemented in the same way as the geometry of the
     *      entity using the coordinates of the corners of the intersection.
     *      Alternatively, in the case of a conform intersection,
     *      the class GenericGeometry::Geometry provides a possibility
     *      to construct traces of a given geometry, e.g., a reference mapping
     *      restricted to a codimension one subentities of the reference
     *      element. This is achieved by calling the constructor on the
     *      GenericGeometry::Geometry class (with the codim template equal to
     *      one) passing a codimension zero geometry implementation and the number of the
     *      codimension one subentity.
     *      \code
            GenericGeometry::Geometry<myGridDim-1,myWorldDim,MyGrid>
                             (inside->geometry(),numberInSelf());
     *      \endcode
     *    - intersectionInSelf()/intersectionInNeighbor():
     *      A similar strategy as described above for the intersectionGlobal
     *      can also be used for the geometry mapping to the codimension zero
     *      reference element. Either the corners of the intersection in
     *      local coordinates can be used in the construction of the local
     *      geometries, or (for conform intersections) the traces can be used,
     *      passing an identity mapping as codimension zero geometry.
     *      The GenericGeometry::GenericReferenceElement provides these
     *      mappings directly via the template method
     *      GenericGeometry::GenericReferenceElement::mapping.
     *      The return value of this method can be directly used to construct
     *      a GenericGeometry::Geometry instance:
     *      \code
            typedef GenericReferenceElementContainer<ctype,myGridDim> RefElementContType;
            RefElementContType refElemCont;
            const RefElementContType::value_type& refElem=refElemCont(insideGeometryType);
            GenericGeometry::Geometry<myGridDim-1,myGridDim,MyGrid>(refElem.mapping(numberInSelf()));
     *      \endcode
     *    - integrationOuterNormal(): the generic geometry implementation provides a method
     *      to compute the integration outer normals, so that the following code
     *      fragment can be used:
            \code
               typedef typename Grid :: template Codim< 0 > :: Geometry Geometry;
               const Geometry &geo = inside()->geometry();
               FieldVector< ctype, dimension > x( intersectionSelfLocal().global( local ) );
               return Grid :: getRealImplementation( geo ).normal( numberInSelf(), x );
            \endcode
     *    .
     *  - To add geometries for subentitiies of codim>0
     *    given a entity en of codimension zero and the subentity number subNr :
     *    - geometry: the geometry can be constructed by the following line of code
            \code
            GenericGeometry::Geometry<myGridDim-codim,myWorldDim,MyGrid>
                             (en.geometry(),subNr);
            \endcode
     *    .
     *  .
     *
     */

    // BasicGeometry
    // -------------

    /** \ingroup GenericGeometry
     *  \brief   generic implementation of DUNE geometries
     *
     *  This class is provides a generic implementation of a DUNE geometry.
     *
     *  Parameters shared by all codimensions are summarized in one class
     *  parameter called Traits. As a default traits class, the class
     *  DefaultGeometryTraits can be used.  Alternatively, the user can
     *  provide hand-written traits classes (which may, if that helps,
     *  derive from DefaultGeometryTraits).  Such classes have to provide
     *  the following fields:
     *  \code
     *  template< My_Template_Parameters >
     *  struct MyGeometryTraits
     *  {
     *    // ctype is the type used for coordinate coefficients
     *    typedef DuneCoordTraits< ctype > CoordTraits;
     *
     *    // Dimension of the space the geometry maps into
     *    static const int dimWorld = ...;
     *
     *    //   hybrid   [ true if reference element type is a run-time parameter ]
     *    static const bool hybrid = ...;
     *
     *    //   topologyId [ reference element type, only needed if it is not a run-time parameter ]
     *    // In this example: a dim-dimensional simplex
     *    // static const unsigned int topologyId = SimplexTopology< dim >::type::id;
     *
     *    // explained below
     *    template< class Topology >
     *    struct Mapping
     *    {
     *      typedef CornerMapping< CoordTraits, Topology, dimWorld > type;
     *    };
     *
     *    // Caching behavior
     *    struct Caching
     *    {
     *      static const EvaluationType evaluateJacobianTransposed = ComputeOnDemand;
     *      static const EvaluationType evaluateJacobianInverseTransposed = ComputeOnDemand;
     *      static const EvaluationType evaluateIntegrationElement = ComputeOnDemand;
     *    };
     *  };
     *  \endcode
     *
     *  The structure specifying the reference mapping is
     *  Traits::Mapping::type. An example implementation
     *  is the GenericGeometry::CornerMapping which defines
     *  the simple mapping taking corners of the reference
     *  elements to corner of the entity in space.
     *
     *  The central reference mapping specified by Traits::Mapping::type
     *  requires a constructor taking a single argument.
     *  The GenericGeometry::BasicGeometry has a constructor with one template
     *  argument which is passed on to the constructor of the reference mapping.
     *  The interface for the this class is GenericGeometry::Mapping.
     *
     *  To increase the efficiency of the geometry
     *  implementation, different strategies for
     *  the caching of parts of the geometry data
     *  is provided. The specifics are given
     *  by the structure Traits::Caching. Possible
     *  values are:
     *  - ComputeOnDemand:    use caching if method called using barycenter
     *  - PreCompute:         use caching in constructor using barycenter
     *  .
     *
     *  \note This class cannot be used directly as an implementation of
     *        Dune::Geometry. Its template parameter list differs from what
     *        is expected there from the engine.
     *        One of the following derived classes
     *        can be used instead:
     *        - Dune::GenericGeometry::Geometry
     *        - Dune::GenericGeometry::LocalGeometry
     *        .
     */
    template< int mydim, class Traits >
    class BasicGeometry
    {
      typedef typename Traits :: CoordTraits CoordTraits;

      /** \brief Be friend with other instantiations of the same class */
      template< int, class > friend class BasicGeometry;

    public:

      /** \brief The dimension of the parameter space of this geometry */
      static const int mydimension = mydim;

      /** \brief The dimension of the world space of this geometry */
      static const int coorddimension = Traits :: dimWorld;

      /** \brief Type used for coordinate components */
      typedef typename CoordTraits :: ctype ctype;

      /** \brief Type used for parameter coordinates */
      typedef FieldVector< ctype, mydimension > LocalCoordinate;

      /** \brief Type used for world coordinates */
      typedef FieldVector< ctype, coorddimension > GlobalCoordinate;

    private:
      dune_static_assert( (0 <= mydimension), "Geometry dimension must be nonnegative." );

      template< bool >
      struct Hybrid
      {
        typedef HybridMapping< mydim, Traits > Mapping;
      };

      template< bool >
      struct NonHybrid
      {
        typedef typename GenericGeometry::Topology< Traits::topologyId, mydim >::type Topology;
        typedef GenericGeometry::NonHybridMapping< Topology, Traits > Mapping;
      };

      typedef typename SelectType< Traits::hybrid, Hybrid< true >, NonHybrid< false > >::Type::Mapping
      ElementMapping;
      typedef GenericGeometry::MappingProvider< ElementMapping, 0 > MappingProvider;

    protected:
      typedef typename MappingProvider::Mapping Mapping;

    public:
      /** \brief Type used for Jacobian matrices
       *
       * \note This is not a FieldMatrix but a proxy type that can be assigned
       *       to a FieldMatrix.
       */
      typedef typename Mapping::JacobianTransposed JacobianTransposed;
      /** \brief Type used for Jacobian matrices
       *
       * \note This is not a FieldMatrix but a proxy type that can be assigned
       *       to a FieldMatrix.
       */
      typedef typename Mapping::JacobianInverseTransposed Jacobian;
      // for cenvencience, Jacobian is the name of the type in the geometry interface
      typedef Jacobian JacobianInverseTransposed;

    public:
      /** \brief Default constructor
       */
      BasicGeometry ()
        : mapping_( nullptr )
      {}

      /** \brief Constructor using a GeometryType and a list of corner coordinates */
      template< class CoordVector >
      BasicGeometry ( const GeometryType &type, const CoordVector &coords )
      {
<<<<<<< HEAD
        mapping_ = MappingProvider::construct( type.id(), coords, mappingStorage_ );
=======
        assert(type.dim() == mydim);
        mapping_ = MappingFactory::construct( type.id(), coords, mappingStorage_ );
      }

      /** \brief Constructor using a vector of corner coordinates and the dimension
       *  \note the geometry type is guessed from the number of vertices, thus this will only work up to dim 3
       */
      template< class CoordVector >
      BasicGeometry ( const CoordVector &coords )
      {
        GeometryType type;
        type.makeFromVertices( mydim, coords.size() );
        mapping_ = MappingFactory::construct( type.id(), coords, mappingStorage_ );
>>>>>>> cbaf1a81
      }

      /** \brief obtain a geometry for a subentity
       *
       *  Assume that we have a geometry for some entity d-dimensional E.
       *  This method can provide a geometry for the i-th subentity of E
       *  (of codimension d - mydimension).
       *
       *  \note This method can be more efficient than just building up the
       *        geometry for the subentity. For example, the subgeometry
       *        automatically inherits affinity.
       *
       *  \param[in]  father  geometry of entity \em E
       *  \param[in]  i       number of the subentity (in generic numbering)
       */
      template< int fatherdim >
      BasicGeometry ( const BasicGeometry< fatherdim, Traits > &father, int i )
      {
        const unsigned int codim = fatherdim - mydim;
        mapping_ = father.mapping_->template trace< codim >( i, mappingStorage_ );
      }

      /** \brief Copy constructor */
      BasicGeometry ( const BasicGeometry &other )
        : mapping_( other.mapping_ ? other.mapping_->clone( mappingStorage_ ) : nullptr )
      {}

      /** \brief Destructor */
      ~BasicGeometry ()
      {
        if( mapping_ )
          mapping_->~Mapping();
      }

      /** \brief Assignment from other BasicGeometry */
      const BasicGeometry &operator= ( const BasicGeometry &other )
      {
        if( mapping_ )
          mapping_->~Mapping();
        mapping_ = (other.mapping_) ? other.mapping_->clone( mappingStorage_ ) : nullptr;
        return *this;
      }

      /** \brief bool cast
       *
       *  Like a pointer, a BasicGeometry casts to <b>true</b> if and only if
       *  it is properly initialized.
       *  If a geometry casts to <b>false</b>, none of the interface methods
       *  may be called.
       */
      operator bool () const
      {
        return bool( mapping_ );
      }

      /** \brief Return the topological type of this geometry */
      GeometryType type () const
      {
        return mapping_->type();
      }

      /** \brief Return the number of corners */
      int corners () const
      {
        return mapping_->numCorners();
      }

      /** \brief Return the world coordinates of the i-th corner */
      GlobalCoordinate corner ( const int i ) const
      {
        return mapping_->corner( i );
      }

      /** \brief Map local to global coordinates */
      GlobalCoordinate global ( const LocalCoordinate &local ) const
      {
        return mapping_->global( local );
      }

      /** \brief Map global to local coordinates */
      LocalCoordinate local ( const GlobalCoordinate &global ) const
      {
        return mapping_->local( global );
      }

      /** \brief return center of element */
      GlobalCoordinate center () const
      {
        return mapping_->center();
      }

      /** \brief Return true if this is an affine geometry */
      bool affine () const
      {
        return mapping_->affine();
      }

      /** \brief Return the factor \$|det F|\$ that appears in the integral transformation formula */
      ctype integrationElement ( const LocalCoordinate &local ) const
      {
        return mapping_->integrationElement( local );
      }

      /** \brief Return the volume of the element */
      ctype volume () const
      {
        return mapping_->volume();
      }

      /** \brief Compute the transpose of the Jacobian matrix of the
       *         transformation from the reference element into the world
       *         space
       */
      const JacobianTransposed &jacobianTransposed ( const LocalCoordinate &local ) const
      {
        return mapping_->jacobianTransposed( local );
      }

      /** \brief Compute the transpose of the inverse Jacobian matrix of the transformation
          from the reference element into the world space */
      const JacobianInverseTransposed &jacobianInverseTransposed ( const LocalCoordinate &local ) const
      {
        return mapping_->jacobianInverseTransposed( local );
      }

    private:

      /** \brief Always points to mappingStorage_, but has the correct type */
      Mapping* mapping_;

      /** \brief A chunk of raw memory storing the actual object
       *
       * We don't know its type, but we don't want to do classical
       * dynamic polymorphism, because heap allocation is expensive.
       */
      char mappingStorage_[ MappingProvider::maxMappingSize ];
    };



    // Geometry
    // --------

    /** \class   Geometry
     *  \ingroup GenericGeometry
     *  \brief   generic implementation of a DUNE (global) geometry
     *
     *  Geometry inherits all its features from BasicGeometry. It only adds
     *  GlobalGeometryTraits< Grid > as Traits parameter to the template
     *  parameter list.
     *
     * \tparam mydim Dimension of the entity
     * \tparam cdim Dimension of the coordinate space
     * \tparam Grid The grid this geometry will be used in
     */
    template< int mydim, int cdim, class Grid >
    class Geometry
      : public BasicGeometry< mydim, GlobalGeometryTraits< Grid > >
    {
      typedef BasicGeometry< mydim, GlobalGeometryTraits< Grid > > Base;

    protected:
      typedef typename Base::Mapping Mapping;

    public:

      Geometry ()
      {}

      /** \brief Copy constructor from another geometry */
      template< class Geo >
      explicit Geometry ( const Geo &geo )
        : Base( geo.type(), geo, geo.affine() )
      {}

      /** \brief Constructor with a GeometryType and a set of coordinates */
      template< class CoordVector >
      Geometry ( const GeometryType &type, const CoordVector &coords )
        : Base( type, coords )
      {}

      /** \todo Please doc me! */
      template< int fatherdim >
      Geometry ( const Geometry< fatherdim, cdim, Grid > &father, int i )
        : Base( father, i )
      {}
    };



    // LocalGeometry
    // -------------

    /** \class   LocalGeometry
     *  \ingroup GenericGeometry
     *  \brief   generic implementation of a DUNE (local) geometry
     *
     *  LocalGeometry inherits all its features from BasicGeometry. It only adds
     *  LocalGeometryTraits< Grid > as Traits parameter to the template
     *  parameter list.
     *
     * \tparam mydim Dimension of the entity
     * \tparam cdim Dimension of the coordinate space
     * \tparam Grid The grid this geometry will be used in
     */
    template< int mydim, int cdim, class Grid >
    class LocalGeometry
      : public BasicGeometry< mydim, LocalGeometryTraits< Grid > >
    {
      typedef BasicGeometry< mydim, LocalGeometryTraits< Grid > > Base;

    protected:
      typedef typename Base::Mapping Mapping;

    public:
      /** \brief Copy constructor from another geometry */
      template< class Geo >
      explicit LocalGeometry ( const Geo &geo )
        : Base( geo.type(), geo, geo.affine() )
      {}

      /** \brief Constructor with a GeometryType and a set of coordinates */
      template< class CoordVector >
      LocalGeometry ( const GeometryType &type, const CoordVector &coords )
        : Base( type, coords )
      {}

      /** \todo Please doc me! */
      template< int fatherdim >
      LocalGeometry ( const Geometry< fatherdim, cdim, Grid > &father, int i )
        : Base( father, i )
      {}
    };

  }

}

#endif // #ifndef DUNE_GENERICGEOMETRY_GEOMETRY_HH<|MERGE_RESOLUTION|>--- conflicted
+++ resolved
@@ -320,11 +320,8 @@
       template< class CoordVector >
       BasicGeometry ( const GeometryType &type, const CoordVector &coords )
       {
-<<<<<<< HEAD
+        assert(type.dim() == mydim);
         mapping_ = MappingProvider::construct( type.id(), coords, mappingStorage_ );
-=======
-        assert(type.dim() == mydim);
-        mapping_ = MappingFactory::construct( type.id(), coords, mappingStorage_ );
       }
 
       /** \brief Constructor using a vector of corner coordinates and the dimension
@@ -333,10 +330,8 @@
       template< class CoordVector >
       BasicGeometry ( const CoordVector &coords )
       {
-        GeometryType type;
-        type.makeFromVertices( mydim, coords.size() );
-        mapping_ = MappingFactory::construct( type.id(), coords, mappingStorage_ );
->>>>>>> cbaf1a81
+        GeometryType type; type.makeFromVertices(mydim,coords.size());
+        mapping_ = MappingProvider::construct( type.id(), coords, mappingStorage_ );
       }
 
       /** \brief obtain a geometry for a subentity
