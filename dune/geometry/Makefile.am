geometryincludedir = $(includedir)/dune/geometry
geometryinclude_HEADERS =			\
	affinegeometry.hh			\
	axisalignedcubegeometry.hh		\
	generalvertexorder.hh			\
	genericreferenceelements.hh		\
	mockgeometry.hh				\
	multilineargeometry.hh			\
	quadraturerules.hh			\
	referenceelements.hh			\
	refinement.hh				\
	topologyfactory.hh			\
	type.hh					\
	typeindex.hh				\
	virtualrefinement.hh			\
	virtualrefinement.cc

SUBDIRS = quadraturerules genericgeometry refinement test

<<<<<<< HEAD
include $(top_srcdir)/am/global-rules

EXTRA_DIST = CMakeLists.txt
=======
noinst_LTLIBRARIES = libgeometry.la
libgeometry_la_SOURCES =
libgeometry_la_LIBADD = \
	quadraturerules/libquadraturerules.la \
	genericgeometry/libgenericgeometry.la \
	$(DUNE_LIBS)

include $(top_srcdir)/am/global-rules
>>>>>>> b9830b96
<|MERGE_RESOLUTION|>--- conflicted
+++ resolved
@@ -17,11 +17,6 @@
 
 SUBDIRS = quadraturerules genericgeometry refinement test
 
-<<<<<<< HEAD
-include $(top_srcdir)/am/global-rules
-
-EXTRA_DIST = CMakeLists.txt
-=======
 noinst_LTLIBRARIES = libgeometry.la
 libgeometry_la_SOURCES =
 libgeometry_la_LIBADD = \
@@ -30,4 +25,5 @@
 	$(DUNE_LIBS)
 
 include $(top_srcdir)/am/global-rules
->>>>>>> b9830b96
+
+EXTRA_DIST = CMakeLists.txt