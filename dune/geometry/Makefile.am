--- conflicted
+++ resolved
@@ -1,12 +1,8 @@
 geometryincludedir = $(includedir)/dune/geometry
 geometryinclude_HEADERS =			\
-<<<<<<< HEAD
 	affinegeometry.hh			\
         axisalignedcubegeometry.hh              \
 	bilineargeometry.hh			\
-=======
-	axisalignedcubegeometry.hh		\
->>>>>>> be8ebeec
 	generalvertexorder.hh			\
 	multilineargeometry.hh			\
 	quadraturerules.hh			\
@@ -16,12 +12,9 @@
 	trilineargeometry.hh			\
 	type.hh					\
 	typeindex.hh				\
-<<<<<<< HEAD
-	typemap.hh
-=======
+	typemap.hh				\
 	virtualrefinement.hh			\
 	virtualrefinement.cc
->>>>>>> be8ebeec
 
 SUBDIRS = quadraturerules genericgeometry refinement test
 
